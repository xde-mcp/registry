package model

import "time"

// AuthMethod represents the authentication method used
type AuthMethod string

const (
	// AuthMethodGitHub represents GitHub OAuth authentication
	AuthMethodGitHub AuthMethod = "github"
	// AuthMethodNone represents no authentication
	AuthMethodNone AuthMethod = "none"
)

// Authentication holds information about the authentication method and credentials
type Authentication struct {
	Method  AuthMethod `json:"method,omitempty"`
	Token   string     `json:"token,omitempty"`
	RepoRef string     `json:"repo_ref,omitempty"`
}

// PublishRequest represents a request to publish a server to the registry
type PublishRequest struct {
	ServerDetail    `json:",inline"`
	AuthStatusToken string `json:"-"` // Used internally for device flows
}

// Repository represents a source code repository as defined in the spec
type Repository struct {
	URL    string `json:"url" bson:"url"`
	Source string `json:"source" bson:"source"`
	ID     string `json:"id" bson:"id"`
}

// ServerList represents the response for listing servers as defined in the spec
type ServerList struct {
	Servers    []Server `json:"servers" bson:"servers"`
	Next       string   `json:"next,omitempty" bson:"next,omitempty"`
	TotalCount int      `json:"total_count" bson:"total_count"`
}

// create an enum for Format
type Format string

const (
	FormatString   Format = "string"
	FormatNumber   Format = "number"
	FormatBoolean  Format = "boolean"
	FormatFilePath Format = "file_path"
)

// UserInput represents a user input as defined in the spec
type Input struct {
	Description string           `json:"description,omitempty" bson:"description,omitempty"`
	IsRequired  bool             `json:"is_required,omitempty" bson:"is_required,omitempty"`
	Format      Format           `json:"format,omitempty" bson:"format,omitempty"`
	Value       string           `json:"value,omitempty" bson:"value,omitempty"`
	IsSecret    bool             `json:"is_secret,omitempty" bson:"is_secret,omitempty"`
	Default     string           `json:"default,omitempty" bson:"default,omitempty"`
	Choices     []string         `json:"choices,omitempty" bson:"choices,omitempty"`
	Template    string           `json:"template,omitempty" bson:"template,omitempty"`
	Properties  map[string]Input `json:"properties,omitempty" bson:"properties,omitempty"`
}

type InputWithVariables struct {
	Input     `json:",inline" bson:",inline"`
	Variables map[string]Input `json:"variables,omitempty" bson:"variables,omitempty"`
}

type KeyValueInput struct {
	InputWithVariables `json:",inline" bson:",inline"`
	Name               string `json:"name" bson:"name"`
}
type ArgumentType string

const (
	ArgumentTypePositional ArgumentType = "positional"
	ArgumentTypeNamed      ArgumentType = "named"
)

// RuntimeArgument defines a type that can be either a PositionalArgument or a NamedArgument
type Argument struct {
	InputWithVariables `json:",inline" bson:",inline"`
	Type               ArgumentType `json:"type" bson:"type"`
	Name               string       `json:"name,omitempty" bson:"name,omitempty"`
	IsRepeated         bool         `json:"is_repeated,omitempty" bson:"is_repeated,omitempty"`
	ValueHint          string       `json:"value_hint,omitempty" bson:"value_hint,omitempty"`
}

type Package struct {
	RegistryName         string          `json:"registry_name" bson:"registry_name"`
	Name                 string          `json:"name" bson:"name"`
	Version              string          `json:"version" bson:"version"`
	RunTimeHint          string          `json:"runtime_hint,omitempty" bson:"runtime_hint,omitempty"`
	RuntimeArguments     []Argument      `json:"runtime_arguments,omitempty" bson:"runtime_arguments,omitempty"`
	PackageArguments     []Argument      `json:"package_arguments,omitempty" bson:"package_arguments,omitempty"`
	EnvironmentVariables []KeyValueInput `json:"environment_variables,omitempty" bson:"environment_variables,omitempty"`
}

// Remote represents a remote connection endpoint
type Remote struct {
	TransportType string  `json:"transport_type" bson:"transport_type"`
	URL           string  `json:"url" bson:"url"`
	Headers       []Input `json:"headers,omitempty" bson:"headers,omitempty"`
}

// VersionDetail represents the version details of a server
type VersionDetail struct {
	Version     string `json:"version" bson:"version"`
	ReleaseDate string `json:"release_date" bson:"release_date"`
	IsLatest    bool   `json:"is_latest" bson:"is_latest"`
}

// Server represents a basic server information as defined in the spec
type Server struct {
	ID            string        `json:"id" bson:"id"`
	Name          string        `json:"name" bson:"name"`
	Description   string        `json:"description" bson:"description"`
	Repository    Repository    `json:"repository" bson:"repository"`
	VersionDetail VersionDetail `json:"version_detail" bson:"version_detail"`
}

// ServerDetail represents detailed server information as defined in the spec
type ServerDetail struct {
	Server   `json:",inline" bson:",inline"`
	Packages []Package `json:"packages,omitempty" bson:"packages,omitempty"`
	Remotes  []Remote  `json:"remotes,omitempty" bson:"remotes,omitempty"`
}

// VerificationStatus represents the verification status of a domain
type VerificationStatus string

const (
	// VerificationStatusVerified indicates the domain is successfully verified
	VerificationStatusVerified VerificationStatus = "verified"
	// VerificationStatusWarning indicates the domain has failed verification once or twice
	VerificationStatusWarning VerificationStatus = "warning"
	// VerificationStatusUnverified indicates the domain has failed verification 3+ times
	VerificationStatusUnverified VerificationStatus = "unverified"
	// VerificationStatusFailed indicates the domain has failed verification and is no longer valid
	VerificationStatusFailed VerificationStatus = "failed"
	// VerificationStatusPending indicates initial verification is in progress
	VerificationStatusPending VerificationStatus = "pending"
)

// VerificationMethod represents the method used for domain verification
type VerificationMethod string

const (
	// VerificationMethodDNS indicates DNS TXT record verification
	VerificationMethodDNS VerificationMethod = "dns"
	// VerificationMethodHTTP indicates HTTP-01 web challenge verification
	VerificationMethodHTTP VerificationMethod = "http"
)

// DomainVerification represents comprehensive domain verification tracking
type DomainVerification struct {
	Domain                  string             `json:"domain" bson:"domain"`
	DNSToken                string             `json:"dns_token,omitempty" bson:"dns_token,omitempty"`
	HTTPToken               string             `json:"http_token,omitempty" bson:"http_token,omitempty"`
	Status                  VerificationStatus `json:"status" bson:"status"`
	CreatedAt               time.Time          `json:"created_at" bson:"created_at"`
	LastVerified            time.Time          `json:"last_verified" bson:"last_verified"`
	LastVerificationAttempt time.Time          `json:"last_verification_attempt" bson:"last_verification_attempt"`
	ConsecutiveFailures     int                `json:"consecutive_failures" bson:"consecutive_failures"`
	LastError               string             `json:"last_error,omitempty" bson:"last_error,omitempty"`
	LastSuccessfulMethod    VerificationMethod `json:"last_successful_method,omitempty" bson:"last_successful_method,omitempty"`
	NextVerification        time.Time          `json:"next_verification" bson:"next_verification"`
	LastNotificationSent    time.Time          `json:"last_notification_sent" bson:"last_notification_sent"`

	// Legacy fields for backward compatibility
	LastVerifiedAt         *time.Time           `json:"last_verified_at,omitempty" bson:"last_verified_at,omitempty"`
	LastFailureAt          *time.Time           `json:"last_failure_at,omitempty" bson:"last_failure_at,omitempty"`
	WarningNotifiedAt      *time.Time           `json:"warning_notified_at,omitempty" bson:"warning_notified_at,omitempty"`
	DowngradeNotifiedAt    *time.Time           `json:"downgrade_notified_at,omitempty" bson:"downgrade_notified_at,omitempty"`
	SuccessfulMethods      []VerificationMethod `json:"successful_methods,omitempty" bson:"successful_methods,omitempty"`
	LastDNSVerificationAt  *time.Time           `json:"last_dns_verification_at,omitempty" bson:"last_dns_verification_at,omitempty"`
	LastHTTPVerificationAt *time.Time           `json:"last_http_verification_at,omitempty" bson:"last_http_verification_at,omitempty"`
}

// VerificationToken represents a domain verification token for a server (legacy, will be replaced by DomainVerification)
type VerificationToken struct {
	Token          string     `json:"token" bson:"token"`
	CreatedAt      time.Time  `json:"created_at" bson:"created_at"`
	DisabledAt     *time.Time `json:"disabled_at,omitempty" bson:"disabled_at,omitempty"`
	LastVerifiedAt *time.Time `json:"last_verified_at,omitempty" bson:"last_verified_at,omitempty"`
}

<<<<<<< HEAD
// Metadata represents a metadata entry for a server
type Metadata struct {
	ServerID           string              `json:"server_id" bson:"server_id"`
	VerificationToken  *VerificationToken  `json:"verification_token,omitempty" bson:"verification_token,omitempty"`
	DomainVerification *DomainVerification `json:"domain_verification,omitempty" bson:"domain_verification,omitempty"`
=======
// VerificationTokens represents the collection of verification tokens for a domain
type VerificationTokens struct {
	VerifiedToken *VerificationToken  `json:"verified_token,omitempty" bson:"verified_token,omitempty"`
	PendingTokens []VerificationToken `json:"pending_tokens,omitempty" bson:"pending_tokens,omitempty"`
}

// DomainVerification represents verification data for a specific domain
type DomainVerification struct {
	Domain             string              `json:"domain" bson:"domain"`
	VerificationTokens *VerificationTokens `json:"verification_tokens,omitempty" bson:"verification_tokens,omitempty"`
}

// DomainVerificationRequest represents a request to generate a verification token for a domain
type DomainVerificationRequest struct {
	Domain string `json:"domain"`
}

// DomainVerificationResponse represents the response for domain verification operations
type DomainVerificationResponse struct {
	Domain    string `json:"domain"`
	Token     string `json:"token"`
	CreatedAt string `json:"created_at"`
	DNSRecord string `json:"dns_record"`
>>>>>>> 57fe1adc
}<|MERGE_RESOLUTION|>--- conflicted
+++ resolved
@@ -186,13 +186,13 @@
 	LastVerifiedAt *time.Time `json:"last_verified_at,omitempty" bson:"last_verified_at,omitempty"`
 }
 
-<<<<<<< HEAD
 // Metadata represents a metadata entry for a server
 type Metadata struct {
 	ServerID           string              `json:"server_id" bson:"server_id"`
 	VerificationToken  *VerificationToken  `json:"verification_token,omitempty" bson:"verification_token,omitempty"`
 	DomainVerification *DomainVerification `json:"domain_verification,omitempty" bson:"domain_verification,omitempty"`
-=======
+}
+  
 // VerificationTokens represents the collection of verification tokens for a domain
 type VerificationTokens struct {
 	VerifiedToken *VerificationToken  `json:"verified_token,omitempty" bson:"verified_token,omitempty"`
@@ -216,5 +216,4 @@
 	Token     string `json:"token"`
 	CreatedAt string `json:"created_at"`
 	DNSRecord string `json:"dns_record"`
->>>>>>> 57fe1adc
 }